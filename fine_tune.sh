#!/bin/bash
#
# Based on the simple "Hello World" submit script for Slurm.
# Runs the job to generate a dataset and push to HF
#
#SBATCH --account=edu
#SBATCH --job-name=CAIFineTuning
#SBATCH -t 0-12:00
#SBATCH --mem=32gb
#SBATCH --gres=gpu:1
#SBATCH --exclude=ins082
<<<<<<< HEAD
=======

>>>>>>> c8403e2b

module load anaconda

export HF_TOKEN=$(cat ~/.hf_token)
export HF_HOME="/insomnia001/depts/edu/COMS-E6998-012/abr2184/hf"
export HF_HUB_CACHE="$HF_HOME/hub"
export HF_HUB_ENABLE_HF_TRANSFER=1
mkdir -p "$HF_HUB_CACHE"

export WANDB_API_KEY=$(cat ~/.wandb_token)
export WANDB_PROJECT="cai-fine-tuning"

# Activate environment
source /insomnia001/shared/apps/anaconda/2023.09/etc/profile.d/conda.sh
conda activate caienv

# Manually set PATH
export PATH=/insomnia001/depts/edu/COMS-E6998-012/abr2184/envs/caienv/bin:$PATH

# Python debugging info
echo "Python location: $(which python)"
echo "Conda environment: $CONDA_DEFAULT_ENV"

debug="$HOME/job_history.txt"
touch $debug
echo "------------------------------" >> $debug
date >> $debug
echo $SLURM_JOB_ID >> $debug
echo $HOSTNAME >> $debug
echo "Cuda visible devices output is $CUDA_VISIBLE_DEVICES" >> $debug
echo "Here is nvidi-smi:" >> $debug
nvidia-smi >> $debug

python fine_tune.py

#End of script<|MERGE_RESOLUTION|>--- conflicted
+++ resolved
@@ -9,10 +9,7 @@
 #SBATCH --mem=32gb
 #SBATCH --gres=gpu:1
 #SBATCH --exclude=ins082
-<<<<<<< HEAD
-=======
 
->>>>>>> c8403e2b
 
 module load anaconda
 
